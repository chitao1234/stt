--- conflicted
+++ resolved
@@ -101,12 +101,8 @@
 
 def shibie(*, wav_name=None, model=None, language=None, data_type=None, wav_file=None, key=None):
     try:
-        sets=cfg.parse_ini()        
-<<<<<<< HEAD
+        sets=cfg.parse_ini()       
         modelobj = WhisperModel(model, device=sets.get('devtype'), compute_type=sets.get('cuda_com_type'), download_root=cfg.ROOT_DIR + "/models", local_files_only=True)
-=======
-        modelobj = WhisperModel(model, device=sets.get('devtype'), compute_type=sets.get('cuda_com_type'), download_root=cfg.ROOT_DIR + "/models", local_files_only=True, num_workers=1,cpu_threads=4)
->>>>>>> 295aa065
         cfg.progressbar=0
         segments,info = modelobj.transcribe(wav_file, beam_size=5,  vad_filter=True,
     vad_parameters=dict(min_silence_duration_ms=500),language=language)
@@ -226,11 +222,8 @@
                 return jsonify({"code": 1, "msg": f"{cfg.transobj['lang3']} {ext}"})
         print(f'{ext=}')
         sets=cfg.parse_ini()
-<<<<<<< HEAD
         model = WhisperModel(model, device=sets.get('devtype'), compute_type=sets.get('cuda_com_type'), download_root=cfg.ROOT_DIR + "/models", local_files_only=True)
-=======
-        model = WhisperModel(model, device=sets.get('devtype'), compute_type=sets.get('cuda_com_type'), download_root=cfg.ROOT_DIR + "/models", local_files_only=True, num_workers=1,cpu_threads=4)
->>>>>>> 295aa065
+
         segments,_ = model.transcribe(wav_file, beam_size=5,  vad_filter=True,
     vad_parameters=dict(min_silence_duration_ms=500),language=language)
         raw_subtitles = []
